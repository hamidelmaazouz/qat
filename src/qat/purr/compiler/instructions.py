# SPDX-License-Identifier: BSD-3-Clause
# Copyright (c) 2023 Oxford Quantum Circuits Ltd
from __future__ import annotations

import math
import re
from copy import deepcopy
from enum import Enum
from typing import TYPE_CHECKING, Any, Dict, List, Set, Union

import numpy as np

from qat.purr.compiler.config import InlineResultsProcessing
from qat.purr.compiler.devices import PulseChannel, PulseShapeType, QuantumComponent, Qubit

if TYPE_CHECKING:
    pass


def _stringify_qubits(qubits):
    return ",".join([str(qb) for qb in qubits])


class PostProcessType(Enum):
    DOWN_CONVERT = "down_convert"
    MEAN = "mean"
    LINEAR_MAP_COMPLEX_TO_REAL = "linear_map_real"
    DISCRIMINATE = "discriminate"
    MUL = "mul"

    def __repr__(self):
        return self.name


class ProcessAxis(Enum):
    TIME = "time"
    SEQUENCE = "sequence"

    def __repr__(self):
        return self.name


class Instruction: ...


class QuantumMetadata(Instruction):
    pass


class QuantumInstruction(Instruction):
    """
    Any node that deals particularly with quantum operations. All quantum operations
    must have some sort of target on the quantum computer, such as a qubit, channel, or
    another form of component.
    """

    def __init__(
        self, quantum_targets: Union[QuantumComponent, List[QuantumComponent]] = None
    ):
        if quantum_targets is None:
            quantum_targets = []
        elif not isinstance(quantum_targets, List):
            quantum_targets = [quantum_targets]

        invalid_targets = [
            val for val in quantum_targets if not isinstance(val, QuantumComponent)
        ]
        if any(invalid_targets):
            invalid_targets_str = ",".join([str(val) for val in invalid_targets])
            raise ValueError(f"Invalid targets for component: {invalid_targets_str}")

        # Quick way to make sure the targets are unique.
        self.quantum_targets: List[QuantumComponent] = []
        for tar in quantum_targets:
            if tar not in self.quantum_targets:
                self.quantum_targets.append(tar)

    @property
    def duration(self):
        return 0.0


def _add_channels(
    instruction: QuantumInstruction,
    channels: Union[Qubit, PulseChannel, List[Union[Qubit, PulseChannel]]],
):
    """Returns the union of `channels` and `instruction`'s quantum targets"""
    if channels is None:
        return instruction.quantum_targets

    if not isinstance(channels, List):
        channels = [channels]

    unique_targets = set(instruction.quantum_targets)
    for target in (
        chan
        for val in channels
        for chan in (val.get_all_channels() if isinstance(val, Qubit) else [val])
    ):
        if not isinstance(target, PulseChannel):
            raise ValueError(
                f"Attempted to try and add non PulseChannel ({target}) to a sync."
            )
        unique_targets.add(target)

    return sorted(list(unique_targets), key=lambda x: x.full_id())


class Repeat(Instruction):
    """
    Global meta-instruction that applies to the entire list of instructions. Repeat
    value of the current operations, also known as shots.
    """

    def __init__(self, repeat_count, repetition_period=None):
        super().__init__()
        self.repeat_count = repeat_count
        self.repetition_period = repetition_period

    def __repr__(self):
        return f"repeat {self.repeat_count},{self.repetition_period}"


class PhaseShift(QuantumInstruction):
    def __init__(self, channel: "PulseChannel", phase: float):
        super().__init__(channel)
        self.phase: float = phase

    @property
    def channel(self) -> "PulseChannel":
        return self.quantum_targets[0]

    def __repr__(self):
        return f"phaseshift {self.channel},{self.phase}"


class FrequencyShift(QuantumInstruction):
    def __init__(self, channel: "PulseChannel", frequency: float):
        super().__init__(channel)
        self.frequency: float = frequency

    @property
    def channel(self) -> "PulseChannel":
        return self.quantum_targets[0]

    def __repr__(self):
        return f"frequencyshift {self.channel},{self.frequency}"


class Id(QuantumInstruction):
    """Simply a no-op, called an Identity gate."""

    def __repr__(self):
        return "id"


class AcquireMode(Enum):
    RAW = "raw"
    SCOPE = "scope"
    INTEGRATOR = "integrator"

    def __repr__(self):
        return self.name


class Delay(QuantumInstruction):
    def __init__(self, quantum_target, time: float):
        super().__init__(quantum_target)
        self.time: float = time

    @property
    def duration(self):
        return self.time

    def __repr__(self):
        return f"delay {str(self.time)}"


class Synchronize(QuantumInstruction):
    """
    Tells the QPU to wait for all the related channels to be free before continuing
    execution on any of them.
    """

    quantum_targets: List[PulseChannel]

    def __init__(
        self,
        sync_channels: Union[Qubit, PulseChannel, List[Union[Qubit, PulseChannel]]],
    ):
        super().__init__()
        self.add_channels(sync_channels)

    def add_channels(
        self, sync_channels: Union[Qubit, PulseChannel, List[Union[Qubit, PulseChannel]]]
    ):
        self.quantum_targets = _add_channels(self, sync_channels)

    def __add__(self, other):
        other_targets = other.quantum_targets if isinstance(other, Synchronize) else other
        new_sync = Synchronize(self.quantum_targets)
        new_sync.add_channels(other_targets)
        return new_sync

    def __repr__(self):
        return f"sync {','.join(name.id for name in self.quantum_targets)}"


class Assign(Instruction):
    """
    Assigns the variable 'x' the value 'y'. This can be performed as a part of running
    on the QPU or by a post-processing pass.
    """

    def __init__(self, name, value):
        self.name = name
        self.value = value

    def __repr__(self):
        return f"{self.name} = {str(self.value)}"


class Waveform(QuantumInstruction):
    @property
    def channel(self) -> "PulseChannel":
        return self.quantum_targets[0]


class CustomPulse(Waveform):
    """
    Send a pulse down this particular channel.
    """

    def __init__(
        self,
        quantum_target: "PulseChannel",
        samples: List[np.complex],
        ignore_channel_scale: bool = False,
    ):
        super().__init__(quantum_target)
        self.samples: List[np.complex] = samples
        self.ignore_channel_scale: bool = ignore_channel_scale

    @property
    def duration(self):
        return len(self.samples) * self.channel.sample_time

    def __repr__(self):
        id_ = self.channel.full_id()
        duration = self.duration
        return f"custom pulse {id_},{duration}"


class Pulse(Waveform):
    """
    Send a pulse down this particular channel.
    """

    def __init__(
        self,
        quantum_target: "PulseChannel",
        shape: PulseShapeType,
        width: float,
        amp: float = 1.0,
        phase: float = 0.0,
        drag: float = 0.0,
        rise=0.0,
        amp_setup: float = 0.0,
        scale_factor: float = 1.0,
        zero_at_edges: int = 0,
        beta: float = 0.0,
        frequency: float = 0.0,
        internal_phase: float = 0.0,
        std_dev: float = 0.0,
        square_width: float = 0.0,
        ignore_channel_scale: bool = False,
    ):
        super().__init__(quantum_target)
        self.shape = shape
        self.width = width
        self.amp = amp
        self.phase = phase
        self.drag = drag
        self.rise = rise
        self.amp_setup = amp_setup
        self.scale_factor = scale_factor
        self.zero_at_edges = bool(zero_at_edges)
        self.beta = beta
        self.frequency = frequency
        self.internal_phase = internal_phase
        self.std_dev = std_dev
        self.square_width = square_width
        self.ignore_channel_scale = ignore_channel_scale

    @property
    def duration(self):
        return self.width

    def __repr__(self):
        return (
            f"pulse {self.channel.full_id()},{self.shape.value},{self.amp},"
            f"{self.phase},{self.width},{self.drag},{self.rise}"
        )


class MeasurePulse(Pulse):
    pass


class DrivePulse(Pulse):
    pass


class SecondStatePulse(Pulse):
    pass


class CrossResonancePulse(Pulse):
    pass


class CrossResonanceCancelPulse(Pulse):
    pass


class Acquire(QuantumComponent, QuantumInstruction):
    suffix_incrementor: int = 0

    def __init__(
        self,
        channel: "PulseChannel",
        time: float = None,
        mode: AcquireMode = None,
        output_variable=None,
        existing_names: Set[str] = None,
        delay=None,
        filter: Union[Pulse, CustomPulse] = None,
    ):
        super().__init__(channel.full_id())
        super(QuantumComponent, self).__init__(channel)
        self.time: float = time or 1.0e-6
        self.mode: AcquireMode = mode or AcquireMode.RAW
        self.delay = delay
        self.output_variable = output_variable or self.generate_name(existing_names)
        self.filter: Union[Pulse, CustomPulse] = self._check_filter(filter)

    def _check_filter(self, filter):
        if filter:
            for target in self.quantum_targets:
                if isinstance(target, PulseChannel):
                    dt = target.physical_channel.sample_time
<<<<<<< HEAD
                    no_samples_from_time = math.floor(round(self.time / dt))
                    if not np.isclose(filter.duration, dt * no_samples_from_time, atol=1e-12):
=======
                    no_samples_from_time = remove_floating_point(self.time / dt)
                    if not np.isclose(
                        filter.duration, dt * no_samples_from_time, atol=1e-12
                    ):
>>>>>>> df62fb5b
                        raise ValueError(
                            f"Filter duration '{filter.duration}' must be equal to Acquire "
                            f"duration '{dt * no_samples_from_time}' which was rounded."
                        )
        return filter

    def generate_name(self, existing_names=None):
        return build_generated_name(existing_names, f"{self.channel.id}")

    @property
    def duration(self):
        return self.time

    @property
    def channel(self) -> "PulseChannel":
        return next(iter(self.quantum_targets), None)

    def __repr__(self):
        out_var = f"->{self.output_variable}" if self.output_variable is not None else ""
        mode = f",{self.mode.value}" if self.mode is not None else ""
        return f"acquire {self.channel.full_id()},{self.time}{mode}{out_var}"


class PostProcessing(QuantumInstruction):
    """
    States what post-processing should happen after data has been acquired. This can
    happen in the FPGA's or a software post-process.
    """

    def __init__(self, acquire: Acquire, process, axes=None, args=None):
        super().__init__(acquire)
        if axes is not None and not isinstance(axes, List):
            axes = [axes]

        self.process: PostProcessType = process

        # TODO: Should find out why ags can't reference model objects in builder serialization.
        #   But deep copying them, as the values shouldn't vary, should be fine.
        self.args: List = deepcopy(args) or []
        self.axes: List[ProcessAxis] = axes or []
        self.output_variable = acquire.output_variable
        self.result_needed = False

    @property
    def acquire(self) -> Acquire:
        return self.quantum_targets[0]

    def __repr__(self):
        axis = ",".join([axi.value for axi in self.axes])
        args = f",{','.join(str(arg) for arg in self.args)}" if len(self.args) > 0 else ","
        output_var = f"->{self.output_variable}" if self.output_variable is not None else ""
        return (
            f"{self.process.value} {self.acquire.output_variable}{args}{axis}{output_var}"
        )


class Reset(QuantumInstruction):
    """Resets this qubit to its starting state."""

    def __init__(self, qubit: Union[List[Qubit], Qubit]):
        if not isinstance(qubit, List):
            qubit = [qubit]

        invalid_reset_targets = [
            str(val) for val in qubit if not isinstance(val, (Qubit, PulseChannel))
        ]
        if any(invalid_reset_targets):
            raise ValueError(
                "Tried to reset on non-qubit/pulse channel "
                f"{', '.join(invalid_reset_targets)}."
            )

        super().__init__(
            [val.get_drive_channel() if isinstance(val, Qubit) else val for val in qubit]
        )

    def __repr__(self):
        return f"reset {','.join([str(qb) for qb in self.quantum_targets])}"


class PhaseReset(QuantumInstruction):
    """
    Reset the phase shift of all the channels
    """

    quantum_targets: List[PulseChannel]

    def __init__(
        self,
        reset_channels: Union[Qubit, PulseChannel, List[Union[Qubit, PulseChannel]]],
    ):
        super().__init__()
        self.add_channels(reset_channels)

    def add_channels(
        self,
        reset_channels: Union[Qubit, PulseChannel, List[Union[Qubit, PulseChannel]]],
    ):
        self.quantum_targets = _add_channels(self, reset_channels)

    def __add__(self, other):
        other_targets = other.quantum_targets if isinstance(other, PhaseReset) else other
        new_reset = PhaseReset(self.quantum_targets)
        new_reset.add_channels(other_targets)
        return new_reset

    def __repr__(self):
        return f"phase reset {','.join(name.id for name in self.quantum_targets)}"


class Return(Instruction):
    """A statement defining what to return from a quantum execution."""

    def __init__(self, variables: List[str] = None):
        if variables is None:
            variables = []

        if not isinstance(variables, List):
            variables = [variables]

        self.variables = variables

    def __repr__(self):
        return f"return {','.join(self.variables)}"


class SweepOperation:
    """Common parent for all things that need differentiating during a sweep."""

    pass


class SweepValue(SweepOperation):
    def __init__(self, name, value):
        self.name = name
        self.value = value


class DeviceUpdate(QuantumInstruction):
    """
    Dynamically assigns a value to a particular symbol or hardware attribute during
    execution.

    .. note:: It's still unknown how this will be represented in the instructions themselves, but that'll come later.
    For now we perform programatic modification and a before/after state.
    """

    def __init__(self, target: QuantumComponent, attribute: str, value):
        super().__init__()
        self.target = target
        self.attribute = attribute
        self.value = value

    def __repr__(self):
        return f"{self.target.full_id()}.{self.attribute} = {str(self.value)}"


class Sweep(Instruction):
    """
    This is a global meta-instruction that performs a sweep over values, effectively
    performing a loop over the instructions replacing a variable with a specific value
    per time.

    Nested sweeps are run in the order they're added and are performed after repeats. So
    a 1000 repeat with a 4 sweep followed by a 2 will run a total of 8000 iterations.
    """

    def __init__(self, operations: Union[SweepValue, List[SweepValue]] = None):
        super().__init__()

        if operations is None:
            operations = []
        elif not isinstance(operations, List):
            operations = [operations]

        self.variables: Dict[str, List[Any]] = {op.name: op.value for op in operations}

        # Get the length of the variables, which we will then assume is the sweep
        # length.
        sweep_lengths = [len(value) for value in self.variables.values()]
        if len(set(sweep_lengths)) > 1:
            raise ValueError("Sweep variables have inconsistent lengths.")

    @property
    def length(self):
        return next(iter([len(value) for value in self.variables.values()]), 0)

    def __repr__(self):
        args = ",".join(key + "=" + str(value) for key, value in self.variables.items())
        return f"sweep {args}"


class Jump(Instruction):
    """
    Classic jump instruction, should be linked to label with an optional condition.
    """

    def __init__(self, label: Union[str, Label], condition=None):
        self.condition = condition
        if isinstance(label, Label):
            self.target = label.name
        else:
            self.target = label

    def __repr__(self):
        if self.condition is not None:
            return f"if {str(self.condition)} -> {str(self.target)}"
        else:
            return f"-> {str(self.target)}"


class BinaryOperator:
    """Binary operator, such as ``x == y``, ``x != y`` etc."""

    def __init__(self, left, right):
        self.left = left
        self.right = right


class Equals(BinaryOperator):
    def __repr__(self):
        return f"{str(self.left)} == {str(self.right)}"


class NotEquals(BinaryOperator):
    def __repr__(self):
        return f"{str(self.left)} != {str(self.right)}"


class GreaterThan(BinaryOperator):
    def __repr__(self):
        return f"{str(self.left)} > {str(self.right)}"


class GreaterOrEqualThan(BinaryOperator):
    def __repr__(self):
        return f"{str(self.left)} >= {str(self.right)}"


class LessThan(BinaryOperator):
    def __repr__(self):
        return f"{str(self.left)} < {str(self.right)}"


class LessOrEqualThan(BinaryOperator):
    def __repr__(self):
        return f"{str(self.left)} <= {str(self.right)}"


def is_generated_name(name: str):
    return re.match(".*generated_name_[0-9]*$", name) is not None


def build_generated_name(existing_names=None, prefix=None):
    if existing_names is None:
        existing_names = set()

    if prefix is None:
        prefix = ""

    if any(prefix) and not prefix.endswith("_"):
        prefix = f"{prefix}_"

    variable_name = f"{prefix}generated_name_{np.random.randint(np.iinfo(np.int32).max)}"
    while variable_name in existing_names:
        variable_name = (
            f"{prefix}generated_name_{np.random.randint(np.iinfo(np.int32).max)}"
        )

    existing_names.add(variable_name)
    return variable_name


def remove_floating_point(x):
    return math.ceil(round(x, 4))


class Variable:
    """
    States that this value is actually a variable that should be fetched instead.
    """

    def __init__(self, name, var_type=None, value=None):
        self.name = name
        self.var_type = var_type
        self.value = value

    @staticmethod
    def with_random_name(existing_names=None, var_type=None, value=None):
        return Variable(Variable.generate_name(existing_names), var_type, value)

    @staticmethod
    def generate_name(existing_names=None):
        return build_generated_name(existing_names)

    def __repr__(self):
        return self.name


class Label(Instruction):
    """
    Label to apply to a line of code. Used as anchors for other instructions like jumps.
    """

    def __init__(self, name):
        """If you need a name, use generate_name and pass in existing values."""
        self.name = name

    @staticmethod
    def with_random_name(existing_names=None):
        return Label(Label.generate_name(existing_names))

    @staticmethod
    def generate_name(existing_names=None):
        return build_generated_name(existing_names)

    def __repr__(self):
        return f"{self.name}:"


class IndexAccessor(Variable):
    """Used to access an array index on a particular variable."""

    def __init__(self, name, index):
        super().__init__(name)
        self.index = index

    def __repr__(self):
        return f"{self.name}[{self.index}]"


class ResultsProcessing(Instruction):
    def __init__(self, variable: str, res_processing: InlineResultsProcessing):
        self.variable = variable
        self.results_processing = res_processing

    def __repr__(self):
        return f"{self.variable}: {str(self.results_processing.name)}"<|MERGE_RESOLUTION|>--- conflicted
+++ resolved
@@ -349,15 +349,10 @@
             for target in self.quantum_targets:
                 if isinstance(target, PulseChannel):
                     dt = target.physical_channel.sample_time
-<<<<<<< HEAD
-                    no_samples_from_time = math.floor(round(self.time / dt))
-                    if not np.isclose(filter.duration, dt * no_samples_from_time, atol=1e-12):
-=======
                     no_samples_from_time = remove_floating_point(self.time / dt)
                     if not np.isclose(
                         filter.duration, dt * no_samples_from_time, atol=1e-12
                     ):
->>>>>>> df62fb5b
                         raise ValueError(
                             f"Filter duration '{filter.duration}' must be equal to Acquire "
                             f"duration '{dt * no_samples_from_time}' which was rounded."

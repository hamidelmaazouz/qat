# SPDX-License-Identifier: BSD-3-Clause
# Copyright (c) 2023 Oxford Quantum Circuits Ltd
import sys
from dataclasses import dataclass
from functools import wraps
from typing import Dict, List, Union

import matplotlib.pyplot as plt
import numpy as np
<<<<<<< HEAD
from numpy import append, cos, pi, sin
=======
from mpmath import cosh
from numpy import cos, pi, sin
>>>>>>> 8f7d4150
from scipy.special import erf

from qat.purr.compiler.devices import PhysicalChannel, PulseChannel, PulseShapeType
from qat.purr.compiler.instructions import (
    Acquire,
    AcquireMode,
    CustomPulse,
    ProcessAxis,
    Pulse,
    QuantumInstruction,
    Waveform,
)

UPCONVERT_SIGN = 1.0
MAX_COSH_ARG = np.arccosh(sys.float_info.max)


def remove_axes(original_dims, removed_axis_indices, axis_locations):
    # map original axis index to new axis index
    axis_map = {i: i for i in range(original_dims)}
    for r in removed_axis_indices:
        if r < 0:
            r = original_dims + r
        axis_map[r] = None
        for i in range(r + 1, original_dims):
            if axis_map[i] is not None:
                axis_map[i] -= 1
    axis_negative = {k: v < 0 for k, v in axis_locations.items()}
    new_axis_locations = {
        k: (original_dims + v if v < 0 else v) for k, v in axis_locations.items()
    }
    new_axis_locations = {
        k: axis_map[v] for k, v in new_axis_locations.items() if axis_map[v] is not None
    }
    new_dims = original_dims - len(removed_axis_indices)
    new_axis_locations = {
        k: (v - new_dims) if axis_negative[k] else v for k, v in new_axis_locations.items()
    }
    return new_axis_locations


class ComplexFunction:
    """Function object used to represent Complex 1D functions"""

    _dtype = np.complex128
    dt = 0.5e-9

    def eval(self, x: np.ndarray) -> np.ndarray:
        """
        Function evaluated in domain described by x
        """
        pass

    def derivative(self, x: np.ndarray, y: np.ndarray) -> np.ndarray:
        """
        First order derivative
        """
        pass

    def __call__(self, x: np.ndarray) -> np.ndarray:
        return self.eval(x)


def validate_input_array(func):
    @wraps(func)
    def validator(*args, **kwargs):
        max_size = 1e6
        # Check every argument except for any `self`
        for arg in [val for val in args if not isinstance(val, ComplexFunction)]:
            if not isinstance(arg, np.ndarray):
                raise TypeError(f"Function given {type(arg)}, expecting numpy.ndarray")
            if arg.size > max_size:
                raise RuntimeError(
                    f"Function given {arg.size} element inputs "
                    f"exceeding maximum {max_size}"
                )
        return func(*args, **kwargs)

    return validator


class NumericFunction(ComplexFunction):
    """
    Base class for functions applying an numerical first derivative
    """

    @validate_input_array
    def derivative(self, x: np.ndarray, y: np.ndarray) -> np.ndarray:
        """
        For a custom wave-pulse or pulse without analytic derivative compute it
        numerically.
        """
        if len(x) < 2:
            return np.zeros_like(y)
        else:
            amplitude_differential = np.diff(y) / np.diff(x)
            # np.diff reduces the array by 1 item when calculating the differential,
            # so we approximate what the last point should look like
            return np.append(
                amplitude_differential,
                2 * amplitude_differential[-1] - amplitude_differential[-2],
            )


class SquareFunction(ComplexFunction):
    """
    Square function of fixed amplitude
    """

    @validate_input_array
    def eval(self, x: np.ndarray) -> np.ndarray:
        return np.ones(shape=x.shape, dtype=self._dtype)

    @validate_input_array
    def derivative(self, x: np.ndarray, _=None) -> np.ndarray:
        return np.zeros(shape=x.shape, dtype=self._dtype)


class GaussianFunction(ComplexFunction):
    """
    Gaussian function
    """

    def __init__(self, width, rise):
        self._k = width * rise

    @validate_input_array
    def eval(self, x: np.ndarray) -> np.ndarray:
        return np.exp(-((x / self._k) ** 2), dtype=self._dtype)

    @validate_input_array
    def derivative(self, x: np.ndarray, _=None) -> np.ndarray:
        c = -2.0 * x / self._k**2
        return c * self.eval(x)


class GaussianZeroEdgeFunction(ComplexFunction):
    """
    A Gaussian pulse that can be normalized to be zero at the edges.
    """

    def __init__(self, std_dev: float, width: float, zero_at_edges: bool):
        self.std_dev = std_dev
        self.width = width
        self.zero_at_edges = zero_at_edges

    @validate_input_array
    def eval(self, x: np.ndarray) -> np.ndarray:
        gauss = np.exp(-0.5 * (x / self.std_dev) ** 2)
        if self.zero_at_edges:
            zae_chunk = self.zero_at_edges * (
                np.exp(-0.5 * ((self.width / 2) / self.std_dev) ** 2)
            )
            gauss = (gauss - zae_chunk) / (1 - zae_chunk)
        return gauss


class GaussianSquareFunction(NumericFunction):
    """
    A square pulse with a Gaussian rise and fall at the edges.
    """

    def __init__(self, square_width: float, std_dev: float, zero_at_edges: bool):
        self.square_width = square_width
        self.std_dev = std_dev
        self.zero_at_edges = zero_at_edges

    @validate_input_array
    def eval(self, x: np.ndarray) -> np.ndarray:
        y = np.ones(shape=x.shape, dtype=self._dtype)
        x_rise = x[x < -self.square_width / 2] + (self.square_width / 2)
        x_fall = x[x > self.square_width / 2] - (self.square_width / 2)
        y[x < -self.square_width / 2] = np.exp(-0.5 * (x_rise / self.std_dev) ** 2)
        y[x > self.square_width / 2] = np.exp(-0.5 * (x_fall / self.std_dev) ** 2)
        if self.zero_at_edges:
            y = (y - y[0]) / (1 - y[0])
        return y


class DragGaussianFunction(ComplexFunction):
    """
    Drag Gaussian, tighter on one side and long tail on the other.
    """

    def __init__(self, width, beta, zero_at_edges):
        self.width = width
        self.beta = beta
        self.zero_at_edges = zero_at_edges

    def eval(self, x: np.ndarray) -> np.ndarray:
        zae_chunk = -self.zero_at_edges * (np.exp(-0.5 * (self.width / self.width) ** 2))
        beta_chunk = 1 - 1j * self.beta * x / self.width**2
        coef = beta_chunk / (1 - zae_chunk)
        gauss = np.exp(-0.5 * (x / (2 * self.width)) ** 2)
        return coef * (gauss - zae_chunk)


class SechFunction(ComplexFunction):
    """
    Implements a sech pulse defined by sech(x / width). Note that it is not normalized to be
    zero at the edges.
    """

    def __init__(self, width):
        self.width = width

    def eval(self, x: np.ndarray) -> np.ndarray:
        # Having a narrow width can cause overflows in numpy
        # Restricting the argument such that cosh is within the max float range
        # will overcome this, and has a neglibable effect (as sech(x) outside this
        # range is practically zero.
        x = np.array(
            [
                max(min(np.real(val) / self.width, MAX_COSH_ARG), -MAX_COSH_ARG)
                + 1j * np.imag(val) / self.width
                for val in x
            ]
        )
        return 1 / np.cosh(x)


class Sin(ComplexFunction):
    def __init__(self, frequency, internal_phase):
        self.frequency = frequency
        self.internal_phase = internal_phase

    def eval(self, x: np.ndarray) -> np.ndarray:
        return sin(2 * pi * x * self.frequency + self.internal_phase)


class Cos(ComplexFunction):
    def __init__(self, frequency, internal_phase):
        self.frequency = frequency
        self.internal_phase = internal_phase

    def eval(self, x: np.ndarray) -> np.ndarray:
        return cos(2 * pi * x * self.frequency + self.internal_phase)


class RoundedSquareFunction(ComplexFunction):
    """
    Rounded square.
           ___
         /    \
     ___|      |___
    """

    def __init__(self, width, std_dev, rise):
        self.width = width
        self.std_dev = std_dev
        self.rise_time = rise

    def step(self, val):
        return (erf(val) + 1) / 2

    @validate_input_array
    def eval(self, x: np.ndarray) -> np.ndarray:
        x1 = (self.width - self.std_dev) / 2
        x2 = (self.width + self.std_dev) / 2
        rescaling = (
            self.step((self.width / 2 - x1) / self.rise_time)
            + self.step(-(self.width / 2 - x2) / self.rise_time)
            - 1
        )
        return rescaling * (
            self.step((x - x1) / self.rise_time) + self.step(-(x - x2) / self.rise_time) - 1
        )


class BlackmanFunction(ComplexFunction):
    def __init__(self, width):
        self._a0 = 7938.0 / 18608.0
        self._a1 = 9240.0 / 18608.0
        self._a2 = 1430.0 / 18608.0
        self._width = width

    @validate_input_array
    def eval(self, x: np.ndarray) -> np.ndarray:
        nN = 2.0 * np.pi * (x / self._width + 0.5)
        return self._a0 - self._a1 * np.cos(nN) + self._a2 * np.cos(2 * nN)

    @validate_input_array
    def derivative(self, x: np.ndarray, _=None) -> np.ndarray:
        nN = 2.0 * np.pi * (x / self._width + 0.5)
        c = 2.0 * np.pi / self._width
        return self._a1 * c * np.sin(nN) - self._a2 * 2 * c * np.sin(2 * nN)


class SoftSquareFunction(NumericFunction):
    def __init__(self, width, rise):
        self._width = width
        self._rise = rise

    @validate_input_array
    def eval(self, x: np.ndarray) -> np.ndarray:
        return 0.5 * (
            np.tanh((x + (self._width - self._rise) / 2.0) / self._rise, dtype=self._dtype)
            - np.tanh(
                (x - (self._width - self._rise) / 2.0) / self._rise, dtype=self._dtype
            )
        )


class SofterSquareFunction(NumericFunction):
    def __init__(self, width, rise):
        self._width = width
        self._rise = rise

    @validate_input_array
    def eval(self, x: np.ndarray) -> np.ndarray:
        pulse = np.tanh((x + self._width / 2.0 - self._rise) / self._rise) - np.tanh(
            (x - self._width / 2.0 + self._rise) / self._rise
        )
        if pulse.any():
            pulse -= np.min(pulse)
            pulse /= np.max(pulse)
        return np.array(pulse, dtype=self._dtype)


class ExtraSoftSquareFunction(NumericFunction):
    def __init__(self, width, rise):
        self._width = width
        self._rise = rise

    @validate_input_array
    def eval(self, x: np.ndarray) -> np.ndarray:
        pulse = np.tanh((x + self._width / 2.0 - 2.0 * self._rise) / self._rise) - np.tanh(
            (x - self._width / 2.0 + 2.0 * self._rise) / self._rise
        )
        if pulse.any():
            pulse -= np.min(pulse)
            pulse /= np.max(pulse)
        return np.array(pulse, dtype=self._dtype)


class SofterGaussianFunction(NumericFunction):
    def __init__(self, width, rise):
        self._width = width
        self._rise = rise

    @validate_input_array
    def eval(self, x: np.ndarray) -> np.ndarray:
        pulse = GaussianFunction(rise=self._rise, width=self._width).eval(x)
        if pulse.any():
            pulse -= min(pulse)
            pulse /= max(pulse)
        return np.array(pulse, dtype=self._dtype)


class SetupHoldFunction(NumericFunction):
    def __init__(self, width, rise, amp_setup, amp):
        self._width = width
        self._rise = rise
        self._amp_setup = amp_setup
        self._amp = amp

    @validate_input_array
    def eval(self, x):
        arr = np.ones(shape=x.shape, dtype=self._dtype)
        dt = x[1] - x[0]
        high_samples = int(self._rise / dt + 0.5)
        arr[0:high_samples] *= self._amp_setup / self._amp
        return arr


def evaluate_shape(data: Waveform, t, phase_offset=0.0):
    amp = 1.0
    scale_factor = 1.0
    drag = 0.0

    if isinstance(data, Pulse):
        # OQC internal
        if data.shape == PulseShapeType.SQUARE:
            num_func = SquareFunction()
        elif data.shape == PulseShapeType.GAUSSIAN:
            num_func = GaussianFunction(data.width, data.rise)
        elif data.shape == PulseShapeType.SOFT_SQUARE:
            num_func = SoftSquareFunction(data.width, data.rise)
        elif data.shape == PulseShapeType.BLACKMAN:
            num_func = BlackmanFunction(data.width)
        elif data.shape == PulseShapeType.SETUP_HOLD:
            num_func = SetupHoldFunction(data.std_dev, data.rise, data.amp_setup, data.amp)
        elif data.shape == PulseShapeType.SOFTER_SQUARE:
            num_func = SofterSquareFunction(data.std_dev, data.rise)
        elif data.shape == PulseShapeType.EXTRA_SOFT_SQUARE:
            num_func = ExtraSoftSquareFunction(data.std_dev, data.rise)
        elif data.shape == PulseShapeType.SOFTER_GAUSSIAN:
            num_func = SofterGaussianFunction(data.width, data.rise)

        # external
        elif data.shape == PulseShapeType.ROUNDED_SQUARE:
            num_func = RoundedSquareFunction(data.width, data.std_dev, data.rise)
        elif data.shape == PulseShapeType.GAUSSIAN_DRAG:
            num_func = DragGaussianFunction(data.std_dev, data.beta, data.zero_at_edges)
        elif data.shape == PulseShapeType.GAUSSIAN_ZERO_EDGE:
            num_func = GaussianZeroEdgeFunction(
                data.std_dev, data.width, data.zero_at_edges
            )
        elif data.shape == PulseShapeType.SECH:
            num_func = SechFunction(data.std_dev)
        elif data.shape == PulseShapeType.SIN:
            num_func = Sin(data.frequency, data.internal_phase)
        elif data.shape == PulseShapeType.COS:
            num_func = Cos(data.frequency, data.internal_phase)
        elif data.shape == PulseShapeType.GAUSSIAN_SQUARE:
            num_func = GaussianSquareFunction(
                data.square_width, data.std_dev, data.zero_at_edges
            )
        else:
            raise ValueError(f"'{str(data.shape)}' is an unknown pulse shape.")

        amplitude = num_func(t)

        phase_offset = data.phase + phase_offset
        amp = data.amp
        scale_factor = data.scale_factor
        drag = data.drag
    elif isinstance(data, CustomPulse):
        num_func = NumericFunction()
        amplitude = np.array(data.samples, dtype=np.csingle)
    else:
        raise ValueError(f"'{str(data)}' is an unknown pulse type. Can't evaluate shape.")

    buf = scale_factor * amp * np.exp(1.0j * phase_offset) * amplitude
    if not drag == 0.0:
        amplitude_differential = num_func.derivative(t, amplitude)
        if len(amplitude_differential) < len(buf):
            amplitude_differential = np.pad(
                amplitude_differential, (0, len(buf) - len(amplitude_differential)), "edge"
            )
        buf += (
            drag
            * 1.0j
            * amp
            * scale_factor
            * np.exp(1.0j * phase_offset)
            * amplitude_differential
        )

    return buf


def evaluate_pulse_integral(data: Pulse):
    dt = 0.5e-9
    t = np.arange(-data.width / 2.0, data.width / 2.0, dt)

    return np.abs(np.sum(evaluate_shape(data, t)) * dt)


def predict_pulse_amplitude(data: Pulse, target_integrand):
    return data.amp * target_integrand / evaluate_pulse_integral(data)


@dataclass()
class PositionData:
    start: float
    end: float
    instruction: QuantumInstruction


@dataclass
class SimpleAcquire:
    start: int
    samples: int
    output_variable: str
    pulse_channel: PulseChannel
    physical_channel: PhysicalChannel
    mode: AcquireMode
    delay: float
    instruction: Acquire


def plot_buffers(buffers, getter_function):
    fig, ax = plt.subplots(nrows=len(buffers) // 2, ncols=2, squeeze=True)
    for i, (channel_id, buffer) in enumerate(buffers.items()):
        dt = getter_function(channel_id).sample_time
        t = np.arange(0.0, (len(buffer) - 0.5) * dt, dt)
        ax[i // 2, i % 2].plot(t, buffer.real, label="I")
        ax[i // 2, i % 2].plot(t, buffer.imag, label="Q")
        ax[i // 2, i % 2].set_title(f"{channel_id}")
    fig.legend()
    plt.show()


def get_axis_map(mode: AcquireMode, result: np.ndarray):
    axis_map = {}
    if mode == AcquireMode.RAW:
        if result.ndim > 1:
            axis_map = {ProcessAxis.SEQUENCE: -2, ProcessAxis.TIME: -1}
        else:
            axis_map = {ProcessAxis.TIME: -1}
    elif mode == AcquireMode.SCOPE:
        axis_map = {ProcessAxis.TIME: -1}
    elif mode == AcquireMode.INTEGRATOR:
        axis_map = {ProcessAxis.SEQUENCE: -1}
    return axis_map


def software_post_process_down_convert(
    args, axes: List[ProcessAxis], raw: np.ndarray, source_axes: Dict[ProcessAxis, int]
):
    freq, dt = args

    axis = source_axes[axes[0]]
    samples = raw.shape[axis]

    t = np.linspace(0.0, dt * (samples - 1), samples)
    thing = np.exp(-UPCONVERT_SIGN * 2.0j * np.pi * freq * t)

    npaxis = [np.newaxis] * raw.ndim
    npaxis[axis] = slice(None, None, None)
    result = raw * thing[tuple(npaxis)]

    return result, source_axes


def software_post_process_mean(
    target_axes: List[ProcessAxis], raw: np.ndarray, axes: Dict[ProcessAxis, int]
):
    axis_indices = tuple(axes[axis] for axis in axes if axis in target_axes)
    final_axes = remove_axes(raw.ndim, axis_indices, axes)
    final_data = np.mean(raw, axis=axis_indices)
    return final_data, final_axes


def software_post_process_linear_map_complex_to_real(
    args, raw: List[np.ndarray], axes: Dict[ProcessAxis, int]
):
    return np.real(args[0] * raw + args[1]), axes


def software_post_process_discriminate(
    args, raw: Union[np.ndarray, List[np.ndarray]], axes: Dict[ProcessAxis, int]
):
    z_vals = raw[0] if isinstance(raw, list) else raw
    discr = args[0]
    return np.array([-1 if z_val < discr else 1 for z_val in z_vals]), axes<|MERGE_RESOLUTION|>--- conflicted
+++ resolved
@@ -7,12 +7,7 @@
 
 import matplotlib.pyplot as plt
 import numpy as np
-<<<<<<< HEAD
-from numpy import append, cos, pi, sin
-=======
-from mpmath import cosh
 from numpy import cos, pi, sin
->>>>>>> 8f7d4150
 from scipy.special import erf
 
 from qat.purr.compiler.devices import PhysicalChannel, PulseChannel, PulseShapeType
